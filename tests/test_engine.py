# Copyright 2022 MosaicML Composer authors
# SPDX-License-Identifier: Apache-2.0

import os
import subprocess
import sys
import textwrap
from typing import List, Sequence
from unittest.mock import Mock

import pytest

import composer
from composer.algorithms import SelectiveBackprop
from composer.core import Engine, Event
from composer.core.algorithm import Algorithm
from composer.core.callback import Callback
from composer.core.state import State
from composer.loggers import Logger


@pytest.fixture
def always_match_algorithms():
    return [
        Mock(**{
            'match.return.value': True,
            'apply.return_value': n,  # return encodes order
        }) for n in range(5)
    ]


@pytest.fixture()
def dummy_logger(dummy_state: State):
    return Logger(dummy_state)


@pytest.fixture
def never_match_algorithms():
    attrs = {'match.return_value': False}
    return [Mock(**attrs) for _ in range(5)]


def run_event(event: Event, state: State, logger: Logger):
    runner = Engine(state, logger)
    return runner.run_event(event)


@pytest.mark.parametrize('event', list(Event))
class TestAlgorithms:

    def test_algorithms_always_called(self, event: Event, dummy_state: State, always_match_algorithms: List[Algorithm],
                                      dummy_logger: Logger):
        dummy_state.algorithms = always_match_algorithms
        _ = run_event(event, dummy_state, dummy_logger)
        for algo in always_match_algorithms:
            algo.apply.assert_called_once()
            algo.match.assert_called_once()

    def test_algorithms_never_called(self, event: Event, dummy_state: State, never_match_algorithms: List[Algorithm],
                                     dummy_logger: Logger):
        dummy_state.algorithms = never_match_algorithms
        _ = run_event(event, dummy_state, dummy_logger)
        for algo in never_match_algorithms:
            algo.apply.assert_not_called()
            algo.match.assert_called_once()

    def test_engine_trace_all(self, event: Event, dummy_state: State, always_match_algorithms: List[Algorithm],
                              dummy_logger: Logger):
        dummy_state.algorithms = always_match_algorithms
        trace = run_event(event, dummy_state, dummy_logger)

        assert all([tr.run for tr in trace.values()])

    def test_engine_trace_never(self, event: Event, dummy_state: State, never_match_algorithms: List[Algorithm],
                                dummy_logger: Logger):
        dummy_state.algorithms = never_match_algorithms
        trace = run_event(event, dummy_state, dummy_logger)

        assert all([tr.run is False for tr in trace.values()])


@pytest.mark.parametrize('event', [
    Event.EPOCH_START,
    Event.BEFORE_LOSS,
    Event.BEFORE_BACKWARD,
])
def test_engine_lifo_first_in(event: Event, dummy_state: State, dummy_logger: Logger,
                              always_match_algorithms: List[Algorithm]):
    dummy_state.algorithms = always_match_algorithms
    trace = run_event(event, dummy_state, dummy_logger)
    order = [tr.order for tr in trace.values()]
    expected_order = [tr.exit_code for tr in trace.values()]  # use exit_code to uniquely label algos

    assert order == expected_order


@pytest.mark.parametrize('event', [
    Event.AFTER_LOSS,
    Event.AFTER_BACKWARD,
    Event.BATCH_END,
])
def test_engine_lifo_last_out(event: Event, dummy_state: State, always_match_algorithms: List[Algorithm],
                              dummy_logger: Logger):
    dummy_state.algorithms = always_match_algorithms
    trace = run_event(event, dummy_state, dummy_logger)
    order = [tr.order for tr in trace.values()]
    expected_order = list(reversed([tr.exit_code for tr in trace.values()]))

    assert order == expected_order


def test_engine_with_selective_backprop(always_match_algorithms: Sequence[Algorithm], dummy_logger: Logger,
                                        dummy_state: State):
    sb = SelectiveBackprop(start=0.5, end=0.9, keep=0.5, scale_factor=0.5, interrupt=2)
    sb.apply = Mock(return_value='sb')
    sb.match = Mock(return_value=True)

    event = Event.INIT  # doesn't matter for this test

    algorithms = list(always_match_algorithms[0:2]) + [sb] + list(always_match_algorithms[2:])
    dummy_state.algorithms = algorithms

    trace = run_event(event, dummy_state, dummy_logger)

    expected = ['sb', 0, 1, 2, 3, 4]
    actual = [tr.exit_code for tr in trace.values()]

    assert actual == expected


def test_engine_is_dead_after_close(dummy_state: State, dummy_logger: Logger):
    # Create the trainer and run an event
    engine = Engine(dummy_state, dummy_logger)
    engine.run_event(Event.INIT)

    # Close it
    engine.close()

    # Assert it complains if you try to run another event
    with pytest.raises(RuntimeError):
        engine.run_event(Event.FIT_START)


class IsClosedCallback(Callback):

    def __init__(self) -> None:
        self.is_closed = False

    def close(self, state: State, logger: Logger) -> None:
        self.is_closed = True


def test_engine_closes_on_del(dummy_state: State, dummy_logger: Logger):
    # Create the trainer and run an event
    is_closed_callback = IsClosedCallback()
    dummy_state.callbacks.append(is_closed_callback)
    engine = Engine(dummy_state, dummy_logger)
    engine.run_event(Event.INIT)

    # Assert that there is just 2 -- once above, and once as the arg temp reference
    assert sys.getrefcount(engine) == 2

    # Implicitely close the engine
    del engine

    # Assert it is closed
    assert is_closed_callback.is_closed


def check_output(proc: subprocess.CompletedProcess):
    # Check the subprocess output, and raise an exception with the stdout/stderr dump if there was a non-zero exit
    # The `check=True` flag available in `subprocess.run` does not print stdout/stderr
    if proc.returncode == 0:
        return
    error_msg = textwrap.dedent(f"""\
        Command {proc.args} failed with exit code {proc.returncode}.
        ----Begin stdout----
        {proc.stdout}
        ----End stdout------
        ----Begin stderr----
        {proc.stderr}
        ----End stderr------""")

    raise RuntimeError(error_msg)


<<<<<<< HEAD
@pytest.mark.timeout(10)
=======
@pytest.mark.timeout(30)
>>>>>>> f5f02ed8
@pytest.mark.parametrize("exception", [True, False])
def test_engine_closes_on_atexit(exception: bool):
    # Running this test via a subprocess, as atexit() must trigger

    code = textwrap.dedent("""\
    from composer import Trainer, Callback
    from tests.common import SimpleModel

    class CallbackWithConditionalCloseImport(Callback):
        def post_close(self):
            import requests

    model = SimpleModel(3, 10)
    cb = CallbackWithConditionalCloseImport()
    trainer = Trainer(
        model=model,
        callbacks=[cb],
        max_duration="1ep",
        train_dataloader=None,
    )
    """)
    if exception:
        # Should raise an exception, since no dataloader was provided
        code += "trainer.fit()"

    git_root_dir = os.path.join(os.path.dirname(composer.__file__), "..")
    proc = subprocess.run(["python", "-c", code], cwd=git_root_dir, text=True, capture_output=True)
    if exception:
        # manually validate that there was no a conditional import exception
        assert "ImportError: sys.meta_path is None, Python is likely shutting down" not in proc.stderr
    else:
        check_output(proc)<|MERGE_RESOLUTION|>--- conflicted
+++ resolved
@@ -184,11 +184,7 @@
     raise RuntimeError(error_msg)
 
 
-<<<<<<< HEAD
-@pytest.mark.timeout(10)
-=======
 @pytest.mark.timeout(30)
->>>>>>> f5f02ed8
 @pytest.mark.parametrize("exception", [True, False])
 def test_engine_closes_on_atexit(exception: bool):
     # Running this test via a subprocess, as atexit() must trigger
