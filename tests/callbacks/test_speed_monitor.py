# Copyright 2022 MosaicML Composer authors
# SPDX-License-Identifier: Apache-2.0

import collections.abc
import datetime

from torch.utils.data import DataLoader

from composer.callbacks import SpeedMonitor
from composer.core import Time
from composer.loggers import InMemoryLogger
from composer.trainer import Trainer
from tests.common import RandomClassificationDataset, SimpleModel


def _assert_no_negative_values(logged_values):
    for timestamp, loglevel, v in logged_values:
        del timestamp, loglevel  # unused
        if isinstance(v, Time):
            assert int(v) >= 0
        elif isinstance(v, datetime.timedelta):
            assert v.total_seconds() >= 0
        else:
            assert v >= 0


def test_speed_monitor():
    # Construct the callbacks
    speed_monitor = SpeedMonitor(window_size=2)
    in_memory_logger = InMemoryLogger()  # track the logged metrics in the in_memory_logger

    # Construct the trainer and train
    trainer = Trainer(
        model=SimpleModel(),
        callbacks=speed_monitor,
        loggers=in_memory_logger,
        train_dataloader=DataLoader(RandomClassificationDataset()),
        eval_dataloader=DataLoader(RandomClassificationDataset()),
<<<<<<< HEAD
        max_duration="1ep",
=======
        max_duration='1ep',
>>>>>>> fce6ca8b
    )
    trainer.fit()

    wall_clock_train_calls = len(in_memory_logger.data['wall_clock/train'])
    wall_clock_val_calls = len(in_memory_logger.data['wall_clock/val'])
    wall_clock_total_calls = len(in_memory_logger.data['wall_clock/total'])
    throughput_step_calls = len(in_memory_logger.data['samples/step'])
    throughput_epoch_calls = len(in_memory_logger.data['samples/epoch'])
    _assert_no_negative_values(in_memory_logger.data['wall_clock/train'])
    _assert_no_negative_values(in_memory_logger.data['wall_clock/val'])
    _assert_no_negative_values(in_memory_logger.data['wall_clock/total'])
    _assert_no_negative_values(in_memory_logger.data['wall_clock/train'])
    _assert_no_negative_values(in_memory_logger.data['samples/step'])
    _assert_no_negative_values(in_memory_logger.data['samples/epoch'])

    assert isinstance(trainer.state.dataloader, collections.abc.Sized)
    assert trainer.state.dataloader_label is not None
    assert trainer.state.dataloader_len is not None
    expected_step_calls = (trainer.state.dataloader_len - speed_monitor.window_size + 1) * int(
        trainer.state.timestamp.epoch)
    assert throughput_step_calls == expected_step_calls
    max_epochs = int(trainer.state.timestamp.epoch)
    num_batches = int(trainer.state.timestamp.batch)
    assert throughput_epoch_calls == max_epochs
    assert wall_clock_total_calls == num_batches
    assert wall_clock_train_calls == num_batches
    assert wall_clock_val_calls == num_batches<|MERGE_RESOLUTION|>--- conflicted
+++ resolved
@@ -36,11 +36,7 @@
         loggers=in_memory_logger,
         train_dataloader=DataLoader(RandomClassificationDataset()),
         eval_dataloader=DataLoader(RandomClassificationDataset()),
-<<<<<<< HEAD
-        max_duration="1ep",
-=======
         max_duration='1ep',
->>>>>>> fce6ca8b
     )
     trainer.fit()
 
