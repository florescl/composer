# Copyright 2022 MosaicML Composer authors
# SPDX-License-Identifier: Apache-2.0

import datetime

import pytest

from composer.core.time import Time, Timestamp, TimeUnit


@pytest.mark.parametrize("time_string,expected_value,expected_unit", [
    ["1ep", 1, TimeUnit.EPOCH],
    ["2ba", 2, TimeUnit.BATCH],
    ["3e10sp", 3 * 10**10, TimeUnit.SAMPLE],
    ["4tok", 4, TimeUnit.TOKEN],
    ["0.5dur", 0.5, TimeUnit.DURATION],
])
def test_time_parse(time_string: str, expected_value: int, expected_unit: TimeUnit):
    time = Time.from_timestring(time_string)
    assert time.value == expected_value
    assert time.unit == expected_unit


@pytest.mark.parametrize("expected_timestring,time", [
    ["1ep", Time(1, TimeUnit.EPOCH)],
    ["2ba", Time(2, TimeUnit.BATCH)],
    ["3sp", Time(3, TimeUnit.SAMPLE)],
    ["4tok", Time(4, TimeUnit.TOKEN)],
    ["0.5dur", Time(0.5, TimeUnit.DURATION)],
])
def test_to_timestring(expected_timestring: str, time: Time):
    assert time.to_timestring() == expected_timestring


def test_time_math():
    t1 = Time.from_timestring("1ep")
    t2 = Time.from_timestring("2ep")
    t3 = Time.from_timestring("3ep")
    t4 = Time.from_timestring("0.5dur")
    assert t1 + t2 == t3
    assert t2 - t1 == t1
    assert t1 - t2 == -t1
    assert t1 < t2
    assert t1 <= t2
    assert t2 > t1
    assert t2 >= t1
    assert t3 >= t3
    assert t3 <= t3
    assert t4 * t2 == t1
    assert 0.5 * t2 == t1
    assert t4 * 2 == Time.from_timestring("1dur")
    assert t1 / t2 == t4
    assert t2 / 2 == t1


def test_time_repr():
    time = Time(1, "tok")
    assert repr(time) == "Time(1, TimeUnit.TOKEN)"
    assert eval(repr(time)) == time


<<<<<<< HEAD
def test_timer():
    timer = Timer()
    timer.on_batch_complete(10, 20)
    timer.on_epoch_complete()
    timer.on_batch_complete(5)
    assert timer.epoch == 1
    assert timer.batch == 2
    assert timer.batch_in_epoch == 1
    assert timer.sample == 15
    assert timer.sample_in_epoch == 5
    assert timer.token == 20
    assert timer.token_in_epoch == 0


def test_timer_reset():
    timer = Timer()
    timer.on_epoch_complete()
    timer.on_batch_complete(10, 20)
    assert timer.epoch != 0
    assert timer.batch != 0
    assert timer.batch_in_epoch != 0
    assert timer.sample != 0
    assert timer.sample_in_epoch != 0
    assert timer.token != 0
    assert timer.token_in_epoch != 0
    timer.reset()
    assert timer.epoch == 0
    assert timer.batch == 0
    assert timer.batch_in_epoch == 0
    assert timer.sample == 0
    assert timer.sample_in_epoch == 0
    assert timer.token == 0
    assert timer.token_in_epoch == 0
=======
def test_timestamp():
    timestamp = Timestamp()
    time = Time(10, "ep")
    assert timestamp < time
    assert timestamp.get(time.unit) == Time.from_epoch(0)


def test_timestamp_update():
    timestamp = Timestamp(epoch=1)
    timestamp_2 = timestamp.copy(batch=2)
    assert timestamp_2.epoch == 1
    assert timestamp_2.batch == 2
    assert timestamp_2.sample == 0
    assert timestamp is not timestamp_2


def test_timestamp_to_next_batch_epoch():
    timestamp = Timestamp()
    # Step batch 0, epoch 0
    timestamp = timestamp.to_next_batch(10, 20, datetime.timedelta(seconds=5))
    assert timestamp.batch == 1
    assert timestamp.batch_in_epoch == 1
    assert timestamp.batch_in_epoch == 1
    assert timestamp.sample == 10
    assert timestamp.sample_in_epoch == 10
    assert timestamp.token == 20
    assert timestamp.token_in_epoch == 20
    assert timestamp.total_wct == datetime.timedelta(seconds=5)
    assert timestamp.epoch_wct == datetime.timedelta(seconds=5)
    assert timestamp.batch_wct == datetime.timedelta(seconds=5)

    # Finish epoch 0
    timestamp = timestamp.to_next_epoch()
    assert timestamp.epoch == 1
    assert timestamp.batch == 1
    assert timestamp.batch_in_epoch == 0
    assert timestamp.sample == 10
    assert timestamp.sample_in_epoch == 0
    assert timestamp.token == 20
    assert timestamp.token_in_epoch == 0
    assert timestamp.total_wct == datetime.timedelta(seconds=5)
    assert timestamp.epoch_wct == datetime.timedelta(seconds=0)
    assert timestamp.batch_wct == datetime.timedelta(seconds=0)

    # Step a batch 0 in epoch 1
    timestamp = timestamp.to_next_batch(5, 0, datetime.timedelta(seconds=10))
    assert timestamp.epoch == 1
    assert timestamp.batch == 2
    assert timestamp.batch_in_epoch == 1
    assert timestamp.sample == 15
    assert timestamp.sample_in_epoch == 5
    assert timestamp.token == 20
    assert timestamp.token_in_epoch == 0
    assert timestamp.total_wct == datetime.timedelta(seconds=15)
    assert timestamp.epoch_wct == datetime.timedelta(seconds=10)
    assert timestamp.batch_wct == datetime.timedelta(seconds=10)

    # Step batch 1 in epoch 0
    timestamp = timestamp.to_next_batch(5, 1, datetime.timedelta(seconds=10))
    assert timestamp.epoch == 1
    assert timestamp.batch == 3
    assert timestamp.batch_in_epoch == 2
    assert timestamp.sample == 20
    assert timestamp.sample_in_epoch == 10
    assert timestamp.token == 21
    assert timestamp.token_in_epoch == 1
    assert timestamp.total_wct == datetime.timedelta(seconds=25)
    assert timestamp.epoch_wct == datetime.timedelta(seconds=20)
    assert timestamp.batch_wct == datetime.timedelta(seconds=10)


def test_timestamp_repr():
    timestamp = Timestamp()
    assert timestamp == eval(repr(timestamp))


@pytest.mark.parametrize("time_string", ["1.5ep", "2.1ba", "3.2sp", "3.4tok"])
def test_timestep_bad_strings(time_string: str):
    with pytest.raises(TypeError):
        Time.from_timestring(time_string)


@pytest.mark.parametrize("time_string", ["0.5dur", "2.0ep", "3.000ba", "030.0sp"])
def test_timestep_valid_strings(time_string: str):
    Time.from_timestring(time_string)
>>>>>>> f5f02ed8
<|MERGE_RESOLUTION|>--- conflicted
+++ resolved
@@ -59,41 +59,6 @@
     assert eval(repr(time)) == time
 
 
-<<<<<<< HEAD
-def test_timer():
-    timer = Timer()
-    timer.on_batch_complete(10, 20)
-    timer.on_epoch_complete()
-    timer.on_batch_complete(5)
-    assert timer.epoch == 1
-    assert timer.batch == 2
-    assert timer.batch_in_epoch == 1
-    assert timer.sample == 15
-    assert timer.sample_in_epoch == 5
-    assert timer.token == 20
-    assert timer.token_in_epoch == 0
-
-
-def test_timer_reset():
-    timer = Timer()
-    timer.on_epoch_complete()
-    timer.on_batch_complete(10, 20)
-    assert timer.epoch != 0
-    assert timer.batch != 0
-    assert timer.batch_in_epoch != 0
-    assert timer.sample != 0
-    assert timer.sample_in_epoch != 0
-    assert timer.token != 0
-    assert timer.token_in_epoch != 0
-    timer.reset()
-    assert timer.epoch == 0
-    assert timer.batch == 0
-    assert timer.batch_in_epoch == 0
-    assert timer.sample == 0
-    assert timer.sample_in_epoch == 0
-    assert timer.token == 0
-    assert timer.token_in_epoch == 0
-=======
 def test_timestamp():
     timestamp = Timestamp()
     time = Time(10, "ep")
@@ -178,5 +143,4 @@
 
 @pytest.mark.parametrize("time_string", ["0.5dur", "2.0ep", "3.000ba", "030.0sp"])
 def test_timestep_valid_strings(time_string: str):
-    Time.from_timestring(time_string)
->>>>>>> f5f02ed8
+    Time.from_timestring(time_string)