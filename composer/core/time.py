--- conflicted
+++ resolved
@@ -237,11 +237,7 @@
             other_parsed = Time.from_timestring(other)
             return other_parsed
 
-<<<<<<< HEAD
-        raise TypeError(f"Cannot convert type {type(other)} to {self.__class__.__name__}")
-=======
         raise TypeError(f'Cannot convert type {other} to {self.__class__.__name__}')
->>>>>>> 54aa420c
 
     def _cmp(self, other: Union[int, float, Time, str]) -> int:
         # When doing comparisions, and other is an integer (or float), we can safely infer
