--- conflicted
+++ resolved
@@ -16,6 +16,7 @@
 import torch
 import yahp as hp
 from torchmetrics import Metric, MetricCollection
+import torch_xla.core.xla_model as xm
 
 import composer
 from composer.algorithms.algorithm_hparams_registry import algorithm_registry
@@ -85,7 +86,11 @@
                 f'The batch size for {dataloader_label} must be specified if the {dataloader_label} dataset is specified'
             )
 
-        train_device_batch_size = batch_size // dist.get_world_size()
+        if self._device == 'tpu':
+            train_device_batch_size = batch_size // xm.xrt_world_size()
+        else:
+            train_device_batch_size = batch_size // dist.get_world_size()
+            
         if dataset_hparams.shuffle and subset_num_batches is not None:
             warnings.warn(
                 (f'SubsetNumBatchesWarning: When specifying `subset_num_batches` for the {dataloader_label} dataset, '
@@ -391,7 +396,10 @@
             if self.deterministic_mode and zero_stage > 0:
                 raise ValueError('Deepspeed with zero stage > 0 is not compatible with deterministic mode')
 
-        world_size = dist.get_world_size()
+        if self._device == 'tpu':
+            world_size = xm.xrt_world_size()
+        else:
+            world_size = dist.get_world_size()
 
         if self.train_batch_size is not None and self.train_batch_size % world_size != 0:
             raise ValueError(
@@ -437,13 +445,13 @@
 
         # Distributed
         # Initialized here so it is available within dataloaders
-<<<<<<< HEAD
-        if False:#dist.get_world_size() > 1:# and device is not "tpu":
-            dist.initialize_dist(device.dist_backend, datetime.timedelta(seconds=self.dist_timeout))
-=======
+
+#        if False:#dist.get_world_size() > 1:# and device is not "tpu":
+#            dist.initialize_dist(device.dist_backend, datetime.timedelta(seconds=self.dist_timeout))
+#=======
         if dist.get_world_size() > 1:
             dist.initialize_dist(device, datetime.timedelta(seconds=self.dist_timeout))
->>>>>>> 3087ba64
+#>>>>>>> 3087ba6431d599370e1ddaf7e5b69446272dca3e
 
         # Reproducibility
         seed = self.seed if self.seed else reproducibility.get_random_seed()
