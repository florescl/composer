--- conflicted
+++ resolved
@@ -202,10 +202,6 @@
             device = DeviceTPU()
         else:
             raise ValueError(f'device ({device}) must be one of (cpu, gpu, mps, tpu).')
-<<<<<<< HEAD
-=======
-
->>>>>>> 2d05120f
     return device
 
 
@@ -865,10 +861,6 @@
                 raise ValueError(
                     'Use model.to(xm.xla_device()) to set the model to the TPU before providing to the trainer.')
             else:
-<<<<<<< HEAD
-=======
-
->>>>>>> 2d05120f
                 model = self._device.module_to_device(model)
                 # Move any remaining optimizer parameters onto the device
                 # It is possible that optimizer initialize created some internal tensors on CPU
@@ -880,10 +872,6 @@
         grad_accum = _get_initial_grad_accum(grad_accum)
         if self.adaptive_gradient_accumulation and isinstance(self._device, DeviceTPU):
             raise NotImplementedError(f'grad_accum=auto not supported on TPUs.')
-<<<<<<< HEAD
-=======
-
->>>>>>> 2d05120f
         # Dynamic time estimate for forward and backward pass. Used for monitored_barrier to avoid deadlocks
         self.batch_compute_time = 300
 
@@ -1650,7 +1638,6 @@
                         dist.all_reduce(total_loss, reduce_operation='SUM')
                         full_loss = total_loss.cpu().item()
                         self.logger.data_batch({'loss/train': full_loss / dist.get_world_size()})
-<<<<<<< HEAD
 
                     # The scheduler step.step() and compute_and_log_metrics() are going to be included in the
                     # next batch's wall clock time. The time accumulation must be done here so schedulers
@@ -1664,6 +1651,7 @@
                         rank_num_samples,
                         rank_num_tokens,
                         batch_time,
+
                     )
 
                     # `now` is actually in the past, but want to include the time it takes to perform this reduction
@@ -1733,91 +1721,7 @@
             except BreakEpochException:
                 log.info(f'Skipping the rest of Epoch {int(self.state.timestamp.epoch)}')
 
-=======
-
-                    # The scheduler step.step() and compute_and_log_metrics() are going to be included in the
-                    # next batch's wall clock time. The time accumulation must be done here so schedulers
-                    # have the latest timing information
-
-                    now = datetime.datetime.now()
-
-                    batch_time = now - last_wct
-
-                    total_num_samples, total_num_tokens, batch_time = self._accumulate_time_across_ranks(
-                        rank_num_samples,
-                        rank_num_tokens,
-                        batch_time,
-
-                    )
-
-                    # `now` is actually in the past, but want to include the time it takes to perform this reduction
-                    last_wct = now
-
-                    self.state.timestamp = self.state.timestamp.to_next_batch(
-                        samples=total_num_samples,
-                        tokens=total_num_tokens,
-                        duration=batch_time,
-                    )
-
-                    if self._scheduler_step_frequency == TimeUnit.BATCH:
-                        for scheduler in self.state.schedulers:
-                            scheduler.step()
-
-                    if self.train_metrics is not None:
-                        self._compute_and_log_metrics(
-                            dataloader_label='train',
-                            log_level=LogLevel.BATCH,
-                            metrics=self.train_metrics,
-                        )
-
-                    self.engine.run_event(Event.BATCH_END)
-
-                    # Pause the timing during evaluation
-                    # Evaluation time is tracked separately in state.eval_timestamp
-                    duration = datetime.datetime.now() - last_wct
-                    self._run_evaluators(Event.BATCH_END, log_level=LogLevel.BATCH)
-                    last_wct = datetime.datetime.now() - duration
-
-                    self.engine.run_event(Event.BATCH_CHECKPOINT)
-
-                    if self.state.timestamp >= self.state.max_duration:
-                        # If max_duration is specified in batches, samples, or tokens, and
-                        # and the max_duration is reached mid-epoch, then break out of the dataloader
-                        # to finish the epoch early and finish training.
-                        finished_epoch_early = True
-                        break
-
-                if not finished_epoch_early or self.state.dataloader_len == self.state.timestamp.batch_in_epoch:
-                    # Trigger the epoch end events if the dataloader was exhausted.
-                    # This happens if the "break" did not trigger above, or if it
-                    # did (e.g. duration specified in samples/batches/tokens), but it is still
-                    # the end of the dataloader (i.e. next(dataloader) would raise StopIteration)
-                    self.state.timestamp = self.state.timestamp.to_next_epoch()
-
-                    if self.train_metrics is not None:
-                        self._compute_and_log_metrics(
-                            dataloader_label='train',
-                            log_level=LogLevel.EPOCH,
-                            metrics=self.train_metrics,
-                        )
-
-                    if self._scheduler_step_frequency == TimeUnit.EPOCH:
-                        for scheduler in self.state.schedulers:
-                            scheduler.step()
-
-                    self.engine.run_event(Event.EPOCH_END)
-
-                    # Pause the timing during evaluation
-                    # Evaluation time is tracked separately in state.eval_timestamp
-                    duration = datetime.datetime.now() - last_wct
-                    self._run_evaluators(Event.EPOCH_END, log_level=LogLevel.EPOCH)
-                    last_wct = datetime.datetime.now() - duration
-
-                    self.engine.run_event(Event.EPOCH_CHECKPOINT)
-            except BreakEpochException:
-                log.info(f'Skipping the rest of Epoch {int(self.state.timestamp.epoch)}')
-
->>>>>>> 2d05120f
+
         self.engine.run_event(Event.FIT_END)
         self._run_evaluators(Event.FIT_END, log_level=LogLevel.FIT)
 
@@ -1904,10 +1808,6 @@
                 torch.tensor([should_handle_cuda_oom], dtype=torch.uint8))
 
             if not isinstance(self._device, DeviceTPU):
-<<<<<<< HEAD
-=======
-
->>>>>>> 2d05120f
                 dist.all_reduce(should_handle_cuda_oom, reduce_operation='MAX')
             if int(should_handle_cuda_oom.item()) == 1:
                 # If any rank hit CUDA OOM, update grad_accum and retry. Ignore any caught_timeout_error since
@@ -2411,10 +2311,6 @@
 
         if isinstance(self._device, DeviceTPU):
             return False
-<<<<<<< HEAD
-
-=======
->>>>>>> 2d05120f
         if self.state.precision != Precision.AMP:
             return True
 
