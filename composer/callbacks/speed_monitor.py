--- conflicted
+++ resolved
@@ -4,16 +4,10 @@
 """Monitor throughput during training."""
 from __future__ import annotations
 
-<<<<<<< HEAD
-import datetime
-from collections import deque
-from typing import Any, Deque, Dict, Optional, Tuple
-=======
 from collections import deque
 from typing import Any, Deque, Dict
->>>>>>> fce6ca8b
 
-from composer.core import State, Time
+from composer.core import State
 from composer.core.callback import Callback
 from composer.loggers import Logger
 
@@ -69,96 +63,6 @@
 
     def __init__(self, window_size: int = 100):
         # Track the epoch num samples and wct to compute throughput over the entire epoch
-<<<<<<< HEAD
-        self.epoch_start_num_samples = Time.from_sample(0)
-        self.epoch_start_wct = datetime.timedelta(0)
-
-        # Track the batch num samples and wct to compute throughput over a window of batches
-        self.batch_start_num_samples = Time.from_sample(0)
-        self.batch_start_wct = datetime.timedelta(0)
-        self.rolling_batch_times_and_num_samples: Deque[Tuple[datetime.timedelta,
-                                                              Time[int]]] = deque(maxlen=window_size)
-        self.window_size = window_size
-
-        # To optimize performance for the the batch wct calculations, keep a running sum over the entire deque
-        self.running_wct = datetime.timedelta(0)
-        self.running_num_samples = Time.from_sample(0)
-
-        # Keep track of time spent evaluating
-        self.total_eval_wct = datetime.timedelta(0)
-
-        self._loaded_state: Optional[Dict[str, Any]] = None
-
-    def state_dict(self) -> Dict[str, Any]:
-        return {
-            "epoch_start_num_samples": self.epoch_start_num_samples,
-            "epoch_start_wct": self.epoch_start_wct,
-            "batch_start_num_samples": self.batch_start_num_samples,
-            "batch_start_wct": self.batch_start_wct,
-            "rolling_batch_times_and_num_samples": self.rolling_batch_times_and_num_samples,
-            "running_wct": self.running_wct,
-            "running_num_samples": self.running_num_samples,
-            "total_eval_wct": self.total_eval_wct,
-        }
-
-    def load_state_dict(self, state: Dict[str, Any]) -> None:
-        self._loaded_state = state
-
-    def _load_state(self) -> None:
-        if self._loaded_state is not None:
-            self.epoch_start_num_samples = self._loaded_state["epoch_start_num_samples"]
-            self.epoch_start_wct = self._loaded_state["epoch_start_wct"]
-            self.batch_start_num_samples = self._loaded_state["batch_start_num_samples"]
-            self.batch_start_wct = self._loaded_state["batch_start_wct"]
-            self.rolling_batch_times_and_num_samples = deque(
-                [x for x in self._loaded_state["rolling_batch_times_and_num_samples"]],
-                maxlen=self.window_size,
-            )
-            self.running_wct = self._loaded_state["running_wct"]
-            self.running_num_samples = self._loaded_state["running_num_samples"]
-            self.total_eval_wct = self._loaded_state["total_eval_wct"]
-            self._loaded_state = None
-
-    def epoch_start(self, state: State, logger: Logger):
-        del logger  # unused
-        self._load_state()
-        self.rolling_batch_times_and_num_samples.clear()
-        self.epoch_start_wct = state.timestamp.total_wct
-        self.epoch_start_num_samples = state.timestamp.sample
-
-    def batch_start(self, state: State, logger: Logger) -> None:
-        del logger  # unused
-        self._load_state()
-        self.batch_start_wct = state.timestamp.total_wct
-        self.batch_start_num_samples = state.timestamp.sample
-
-    def batch_end(self, state: State, logger: Logger):
-        new_num_samples = state.timestamp.sample
-        batch_num_samples = new_num_samples - self.batch_start_num_samples
-        self.running_num_samples += batch_num_samples
-        batch_wct = state.timestamp.total_wct - self.batch_start_wct
-        self.running_wct += batch_wct
-
-        if len(self.rolling_batch_times_and_num_samples) == self.window_size:
-            # the buffer is full. subtract out the oldest num samples and wct from the running tallies, before the new entry is added
-            oldest_wct, oldest_num_samples = self.rolling_batch_times_and_num_samples.popleft()
-            self.running_num_samples -= oldest_num_samples
-            self.running_wct -= oldest_wct
-
-            # Log the throughput
-            throughput = self.running_num_samples / self.running_wct.total_seconds()
-            logger.data_batch({'samples/step': throughput})
-
-        # Add the new element
-        self.rolling_batch_times_and_num_samples.append((batch_wct, batch_num_samples))
-
-        # Log the time
-        # `state.timestamp` excludes any time spent in evaluation
-        logger.data_batch({
-            "wall_clock/train": state.timestamp.total_wct,
-            "wall_clock/val": self.total_eval_wct,
-            "wall_clock/total": state.timestamp.total_wct + self.total_eval_wct,
-=======
         self.epoch_start_num_samples = 0
         self.epoch_start_wct = 0.0
 
@@ -229,22 +133,10 @@
             'wall_clock/train': state.timestamp.total_wct.total_seconds(),
             'wall_clock/val': self.total_eval_wct,
             'wall_clock/total': (state.timestamp.total_wct.total_seconds() + self.total_eval_wct),
->>>>>>> fce6ca8b
         })
 
     def eval_end(self, state: State, logger: Logger):
         del logger  # unused
-<<<<<<< HEAD
-        self.total_eval_wct += state.eval_timestamp.total_wct
-
-    def epoch_end(self, state: State, logger: Logger):
-        # `state.timestamp` excludes any time spent in evaluation
-        epoch_time_in_train = state.timestamp.total_wct - self.epoch_start_wct
-        train_examples_per_epoch = int(state.timestamp.sample - self.epoch_start_num_samples)
-
-        logger.data_epoch({
-            "samples/epoch": train_examples_per_epoch / epoch_time_in_train.total_seconds(),
-=======
         self.total_eval_wct += state.eval_timestamp.total_wct.total_seconds()
 
     def epoch_end(self, state: State, logger: Logger):
@@ -254,5 +146,4 @@
 
         logger.data_epoch({
             'samples/epoch': train_examples_per_epoch / epoch_time_in_train,
->>>>>>> fce6ca8b
         })