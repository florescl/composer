# Copyright 2022 MosaicML Composer authors
# SPDX-License-Identifier: Apache-2.0

"""Callbacks that run at each training loop :class:`~composer.core.event.Event`.

Each callback inherits from the :class:`~composer.core.callback.Callback` base class. See detailed description and
examples for writing your own callbacks at the :class:`~composer.core.callback.Callback` base class.
"""
<<<<<<< HEAD
from composer.callbacks.callback_hparams import (BenchmarkerHparams, CallbackHparams, CheckpointSaverHparams, EarlyStopperHparams,
                                                 GradMonitorHparams, LRMonitorHparams, MemoryMonitorHparams,
                                                 MLPerfCallbackHparams, SpeedMonitorHparams, ThresholdStopperHparams)
from composer.callbacks.benchmarker import Benchmarker
=======
>>>>>>> 54aa420c
from composer.callbacks.checkpoint_saver import CheckpointSaver
from composer.callbacks.early_stopper import EarlyStopper
from composer.callbacks.grad_monitor import GradMonitor
from composer.callbacks.lr_monitor import LRMonitor
from composer.callbacks.memory_monitor import MemoryMonitor
from composer.callbacks.mlperf import MLPerfCallback
from composer.callbacks.speed_monitor import SpeedMonitor
from composer.callbacks.threshold_stopper import ThresholdStopper

__all__ = [
<<<<<<< HEAD
    "Benchmarker",
    "GradMonitor",
    "LRMonitor",
    "MemoryMonitor",
    "SpeedMonitor",
    "CheckpointSaver",
    "MLPerfCallback",
    "EarlyStopper",
    "ThresholdStopper",
    # hparams objects
    "CallbackHparams",
    "CheckpointSaverHparams",
    "EarlyStopperHparams",
    "GradMonitorHparams",
    "LRMonitorHparams",
    "MemoryMonitorHparams",
    "SpeedMonitorHparams",
    "MLPerfCallbackHparams",
    "EarlyStopperHparams",
    "ThresholdStopperHparams",
=======
    'GradMonitor',
    'LRMonitor',
    'MemoryMonitor',
    'SpeedMonitor',
    'CheckpointSaver',
    'MLPerfCallback',
    'EarlyStopper',
    'ThresholdStopper',
>>>>>>> 54aa420c
]<|MERGE_RESOLUTION|>--- conflicted
+++ resolved
@@ -6,13 +6,6 @@
 Each callback inherits from the :class:`~composer.core.callback.Callback` base class. See detailed description and
 examples for writing your own callbacks at the :class:`~composer.core.callback.Callback` base class.
 """
-<<<<<<< HEAD
-from composer.callbacks.callback_hparams import (BenchmarkerHparams, CallbackHparams, CheckpointSaverHparams, EarlyStopperHparams,
-                                                 GradMonitorHparams, LRMonitorHparams, MemoryMonitorHparams,
-                                                 MLPerfCallbackHparams, SpeedMonitorHparams, ThresholdStopperHparams)
-from composer.callbacks.benchmarker import Benchmarker
-=======
->>>>>>> 54aa420c
 from composer.callbacks.checkpoint_saver import CheckpointSaver
 from composer.callbacks.early_stopper import EarlyStopper
 from composer.callbacks.grad_monitor import GradMonitor
@@ -23,28 +16,6 @@
 from composer.callbacks.threshold_stopper import ThresholdStopper
 
 __all__ = [
-<<<<<<< HEAD
-    "Benchmarker",
-    "GradMonitor",
-    "LRMonitor",
-    "MemoryMonitor",
-    "SpeedMonitor",
-    "CheckpointSaver",
-    "MLPerfCallback",
-    "EarlyStopper",
-    "ThresholdStopper",
-    # hparams objects
-    "CallbackHparams",
-    "CheckpointSaverHparams",
-    "EarlyStopperHparams",
-    "GradMonitorHparams",
-    "LRMonitorHparams",
-    "MemoryMonitorHparams",
-    "SpeedMonitorHparams",
-    "MLPerfCallbackHparams",
-    "EarlyStopperHparams",
-    "ThresholdStopperHparams",
-=======
     'GradMonitor',
     'LRMonitor',
     'MemoryMonitor',
@@ -53,5 +24,4 @@
     'MLPerfCallback',
     'EarlyStopper',
     'ThresholdStopper',
->>>>>>> 54aa420c
 ]