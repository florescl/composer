# Copyright 2022 MosaicML Composer authors
# SPDX-License-Identifier: Apache-2.0

"""Modify model architectures.

Algorithms, such as :class:`~composer.algorithms.blurpool.BlurPool`, replace model parameters in-place.
This module contains helper functions to replace parameters in :class:`~torch.nn.Module` and
:class:`~torch.optim.Optimizer` instances.

Attributes:
    ReplacementFunction ((torch.nn.Module, int) -> Optional[torch.nn.Module]): Surgery replacement function protocol.

        The function is provided with a :class:`torch.nn.Module` and a counter for the number of
        instances of the module type have been seen. The function should return a replacement
        :class:`torch.nn.Module` if the module type should be replaced, or ``None`` otherwise.

        Args:
            module (torch.nn.Module): Source module
            module_index (int): The i-th instance of module class.

        Returns: Optional[torch.nn.Module]: The replacement module, or ``None`` to indicate no modification.
"""
import collections
import logging
import textwrap
from typing import Any, Callable, Dict, Iterable, List, Mapping, Optional, OrderedDict, Sequence, Tuple, Type, Union

import torch
import torch.distributed
from torch.optim import Optimizer

from composer.utils.iter_helpers import ensure_tuple

log = logging.getLogger(__name__)

__all__ = [
    'ReplacementFunction',
    'replace_module_classes',
    'count_module_instances',
    'update_params_in_optimizer',
]

ReplacementFunction = Callable[[torch.nn.Module, int], Optional[torch.nn.Module]]


def _add_children_recursive(
    module: torch.nn.Module,
    children_to_parents_and_names: OrderedDict[torch.nn.Module, List[Tuple[torch.nn.Module, str]]],
) -> None:
    # recursively build up children_to_parents_and_names so it maps a module to the list of
    # (parent_module, attribute name)
    for name, child in module.named_children():
        if child not in children_to_parents_and_names:
            children_to_parents_and_names[child] = []
            _add_children_recursive(child, children_to_parents_and_names)
        children_to_parents_and_names[child].append((module, name))


# adapted from https://github.com/microsoft/DeepSpeed/blob/b8ff4825aae4bced15a29a4298cb3e59098df999/deepspeed/module_inject/replace_module.py#L699
def replace_module_classes(
    module: torch.nn.Module,
    policies: Mapping[Type[torch.nn.Module], ReplacementFunction],
    optimizers: Optional[Union[Optimizer, Sequence[Optimizer]]] = None,
    recurse_on_replacements: bool = False,
    indices: Optional[Dict[Any, int]] = None,
) -> Dict[torch.nn.Module, torch.nn.Module]:
    """Modify model in-place by recursively applying replacement policies.

    .. rubric:: Example

    The following example replaces all convolution layers with linear layers, and linear layers will be replaced if
    there are 16 input features. Recursion occurs on replacement.

    * The first replacement policy replaces the ``nn.Conv2d(1, 32, 3, 1)`` layer with a ``nn.Linear(16, 32)`` layer.
    * The second replacement policy recurses on this replaced layer. Because ``in_features == 16``, this policy
      replaces the layer with a ``nn.Linear(32, 64)``.
    * This policy is invoked again on this new layer. However, since ``in_features == 32``,
      no replacement occurs and this policy returns ``None``.
    * Since all policies do not match or now return ``None`` on all layers, surgery is finished.
    * All replacements, including intermediate replacements, are returned.

    .. testsetup::

        from composer.utils.module_surgery import replace_module_classes

    .. doctest::

        >>> from torch import nn
        >>> module = nn.Sequential(
        ...     nn.Conv2d(1, 32, 3, 1),
        ...     nn.ReLU(),
        ...     nn.MaxPool2d(2),
        ...     nn.Flatten(),
        ...     nn.Linear(5408, 128),
        ...     nn.ReLU(),
        ...     nn.LogSoftmax(dim=1),
        ... )
        >>> policies = {
        ...     nn.Conv2d: lambda x, idx: nn.Linear(16, 32),
        ...     nn.Linear: lambda x, idx: nn.Linear(32, 64) if x.in_features == 16 else None
        ... }
        >>> replace_module_classes(module, policies, recurse_on_replacements=True)
        {Conv2d(1, 32, kernel_size=(3, 3), stride=(1, 1)): Linear(in_features=16, out_features=32, bias=True), Linear(in_features=16, out_features=32, bias=True): Linear(in_features=32, out_features=64, bias=True)}

    .. warning::

        When a module is replaced, any tensor values within the module are not copied over
        to the new module even when the shape is identical. For example, if model weights
        are initialized prior to calling this function, the initialized weights will not
        be preserved in any replacements.


    Arguments:
        module (torch.nn.Module): Model to modify.
        policies (Mapping[torch.nn.Module, ReplacementFunction]): Mapping of source module class to
            a replacement function. Matching policies are applied in the iteration order of the dictionary, so
            if order is important, an :class:`OrderedDict` should be used. The replacement function may
            return either another :class:`~torch.nn.Module` or ``None``. If the latter, the source module
            is not replaced.
        recurse_on_replacements (bool): If true, policies will be applied to any module returned
            by another policy. For example, if one policy replaces a :class:`~torch.nn.Conv2d`
            with a module containing another :class:`~torch.nn.Conv2d`, the replacement function will
            be invoked with this new child :class:`~torch.nn.Conv2d` instance. If the replacement policies
            are not conditioned on module properties that change during replacement, infinite recursion is
            possible.
        indices (Dict[Any, int], optional): A dictionary mapping module types to the number of times
            they've occurred so far in the recursive traversal of
            ``module`` and its child modules. The value is provided to replacement functions, so they
            may switch behaviors depending on the number of replacements that occurred for a given module type.

            .. note::

                These indices may not correspond to the order in which modules get called in the forward pass.

        optimizers (torch.optim.Optimizer | Sequence[torch.optim.Optimizer], optional): One or more
            :class:`~torch.optim.Optimizer` objects. If provided,
            this function will attempt to remove parameters in replaced modules
            from these optimizers, and add parameters from the newly-created
            modules. See :func:`update_params_in_optimizer` for more information.

    Returns:
        Dict[torch.nn.Module, torch.nn.Module]:
            A dictionary of ``{original_module: replacement_module}``
            reflecting the replacements applied to ``module`` and its children.
    """
    if isinstance(module, torch.nn.parallel.DistributedDataParallel):
        raise TypeError(
            textwrap.dedent("""\
                Surgery is not supported after a module is wrapped with
                `torch.nn.parallel.DistributedDataParallel` Instead, please preform surgery on the underlying
                `module.module` and re-wrap the `module.module` with `torch.nn.parallel.DistributedDataParallel`"""))
    try:
        import deepspeed
    except ImportError:
        pass
    else:
        if isinstance(module, deepspeed.DeepSpeedEngine):
            raise TypeError(
                textwrap.dedent("""\
                    Surgery is not supported after a module is wrapped with
                    `deepspeed.DeepSpeedEngine` Instead, please perform surgery on the underlying module`,
                    and re-wrap it with `deepspeed.DeepSpeedEngine`"""))
    replaced_pairs = {}
    children_to_parents_and_names: OrderedDict[torch.nn.Module, List[Tuple[torch.nn.Module,
                                                                           str]]] = collections.OrderedDict()
    _add_children_recursive(module, children_to_parents_and_names)
    indices = indices if indices is not None else {c: 0 for c in policies}
    while len(children_to_parents_and_names) > 0:
        child, parents = children_to_parents_and_names.popitem(last=False)
        for policy_class, replacement_fn in policies.items():
            if not isinstance(child, policy_class):
                continue
            module_index = indices[policy_class]
            replacement = replacement_fn(
                child,
                module_index,
            )
            indices[policy_class] += 1
            if replacement is not None:
                assert child not in replaced_pairs

                # Preserve the device with surgery
                try:
                    p = next(child.parameters())
                except StopIteration:
                    # Some children don't have any parameters
                    pass
                else:
                    replacement = replacement.to(p.device)

                replaced_pairs[child] = replacement
                for parent, name in parents:
                    # update each parent with the replaced child
                    setattr(parent, name, replacement)
                # recurse on new child object
                if recurse_on_replacements:
                    children_to_parents_and_names[replacement] = list(parents)  # copy the parents list
                    _add_children_recursive(replacement, children_to_parents_and_names)
    if optimizers:
        for old_module, new_module in replaced_pairs.items():
            update_params_in_optimizer(old_params=old_module.parameters(),
                                       new_params=new_module.parameters(),
                                       optimizers=optimizers)
    elif len(replaced_pairs) > 0:
        log.info(
            textwrap.dedent("""\
            optimizers was not provided. Be sure to either create the optimizer after
            invoking this method, or manually add new parameters to the existing optimizer."""))

    return replaced_pairs


def count_module_instances(module: torch.nn.Module, module_class: Union[Type[torch.nn.Module],
                                                                        Tuple[Type[torch.nn.Module], ...]]) -> int:
    """Counts the number of instances of ``module_class`` in ``module``, recursively.

    .. rubric:: Example

    .. testsetup::

        from composer.utils.module_surgery import count_module_instances

    .. doctest::

        >>> from torch import nn
        >>> module = nn.Sequential(nn.Linear(16, 32), nn.Linear(32, 64), nn.ReLU())
        >>> count_module_instances(module, nn.Linear)
        2
        >>> count_module_instances(module, (nn.Linear, nn.ReLU))
        3

    Args:
        module (torch.nn.Module): The source module.
        module_class (Type[torch.nn.Module] | Tuple[Type[torch.nn.Module], ...]):
            The module type (or tuple of module types) to count.

    Returns:
        int: The number of instances of ``module_class`` in ``module``
    """
    count = 0
    for _, child in module.named_children():
        if isinstance(child, module_class):
            count += 1
        count += count_module_instances(child, module_class)

    return count


def _tensor_in(tensor: torch.Tensor, iterable: Iterable[torch.Tensor]):
    """Returns whether ``tensor is element`` for any element in ``iterable``.

    This function is necessary because ``tensor in iterable`` does not work reliably for :class:`.Tensor` objects.

    See https://discuss.pytorch.org/t/how-to-judge-a-tensor-is-in-a-list/15998/4
    for further discussion.
    """
    return any(tensor is elem for elem in iterable)


def _find_param_in_optimizer(param: torch.nn.parameter.Parameter, optimizer: Optimizer) -> int:
    """Returns the index of the optimizer ``param_group`` containing ``param``.

    Optimizers store their parameters within an iterable of ``dict``s called
    :attr:`~torch.optim.Optimizer.param_groups`.
    By default, there is only one group in :attr:`~torch.optim.Optimizer.param_groups`
    that containing all the parameters, but there can be more than one. This
    function is a simple utility to identify which parameter group in
    :attr:`~torch.optim.Optimizer.param_groups` contains a given parameter, if any. The information
    might be desirable to, e.g., inspect the optimizer settings being used
    for a given parameter, or to remove unused parameter tensors from
    the optimizer.

    Args:
        param (torch.nn.parameter.Parameter): The parameter to search for.
        optimizer (torch.optim.Optimizer): The optimizer to search within.

    Returns:
        int: The index within `opt.param_groups` of the first group containing ``param``,
        or `-1` if ``param`` is not in the ``opt`.
    """
    for i, group in enumerate(optimizer.param_groups):
        param_list: List[torch.nn.parameter.Parameter] = group['params']
        if _tensor_in(param, param_list):
            return i

    return -1


def _ordered_diff(first: List, second: List) -> List:
    """Returns first - second while maintaining the order in first."""
    second_list = set(second)
    return [item for item in first if item not in second_list]


def update_params_in_optimizer(old_params: Iterable[torch.nn.parameter.Parameter],
                               new_params: Iterable[torch.nn.parameter.Parameter],
                               optimizers: Union[Optimizer, Sequence[Optimizer]]) -> None:
    r"""Remove ``old_params`` from the ``optimizers`` and insert ``new_params``.

    Newly added parameters will be added to the same :attr:`~torch.optim.Optimizer.param_group` as the removed
    parameters. A :class:`RuntimeError` will be raised if ``old_params`` is split across multiple parameter groups.

    This function differs from :meth:`replace_params_in_optimizer` in that ``len(old_params)`` need not equal
    ``len(new_params)``. However, this function does not support replacing parameters across multiple optimizer
    groups.

    .. warning::

        Dynamically removing parameters from a :class:`~torch.optim.Optimizer` and adding parameters
        to an existing :attr:`~torch.optim.Optimizer.param_group`\s are not officially supported, so this
        function may fail when PyTorch is updated. The
        `recommended practice <https://github.com/pytorch/pytorch/issues/1489#issuecomment-355301737>`_ is
        to instead recreate the optimizer when the parameter set changes
        To simply add new parameters without replacing existing ones, use
        :meth:`~torch.optim.Optimizer.add_param_group`.

    Args:
        old_params (Iterable[torch.nn.parameter.Parameter]):
            Parameters in this iterable should be removed if they are not present in ``new_params``.
        new_params: Parameters in this iterable should be added if they are
            not present in ``old_params``.
        optimizers (torch.optim.Optimizer | Sequence[torch.optim.Optimizer]): One or more
            :class:`~torch.optim.Optimizer` objects

    Raises:
        NotImplementedError: If ``optimizers`` contains more than one optimizer.
        RuntimeError: If not all removed parameters are found in the
            same parameter group, or if any of them are not found at all.
    """
    if len(ensure_tuple(optimizers)) > 1:
        raise NotImplementedError('Surgery with multiple optimizers is not yet supported.')
    opt = ensure_tuple(optimizers)[0]

    # diff the two collection of parameters to find what needs to be removed or added
    # We need to maintain the order of parameters here for training resumption
    # with optimizers that store state so do not use set.
    old_values = list(old_params)
    new_values = list(new_params)
    removed_params = _ordered_diff(old_values, new_values)
    added_params = _ordered_diff(new_values, old_values)

    if len(removed_params) == 0 and len(added_params) == 0:
        return  # nothing to do

    # rip out the removed_params' states from the optimizer
    for p in removed_params:
        if _tensor_in(p, opt.state):  # only true after training starts
            opt.state.pop(p)

    if len(opt.param_groups) == 1:
        group_idx = 0
    else:
        # if there is more than one group, use the ripped out parameters to infer the group
        # to add the new parameters into
        old_group_idxs = [_find_param_in_optimizer(p, opt) for p in removed_params]

        if len(old_group_idxs) == 0:
            raise RuntimeError('No parameters were removed, so unable to infer the group into which to add parameters.')

        missing_param_groups = [x for x in old_group_idxs if x < 0]
        if len(missing_param_groups) > 0:
            raise RuntimeError(f'Parameter groups {missing_param_groups} are not in the optimizer')

        if min(old_group_idxs) != max(old_group_idxs) and len(added_params):
            raise RuntimeError(
                textwrap.dedent("""\
                    Not all removed parameters are in the same parameter group.
                    This makes it unclear where to add the new parameters."""))
        group_idx = old_group_idxs[0]

    param_group = opt.param_groups[group_idx]
    new_param_list = [p for p in param_group['params'] if not _tensor_in(p, removed_params)]
    new_param_list += list(added_params)
    log.info(f'adding {len(added_params)} new parameters to parameter group #{group_idx}')
<<<<<<< HEAD
    param_group['params'] = new_param_list


def replace_params_in_optimizer(old_params: Iterable[torch.nn.parameter.Parameter],
                                new_params: Iterable[torch.nn.parameter.Parameter],
                                optimizers: Union[Optimizer, Sequence[Optimizer]]) -> None:
    """Fully replaces an optimizer's parameters.

    This differs from :meth:`update_params_in_optimizer` in that this method is capable
    of replacing parameters spanning multiple param groups. To accomplish this,
    this function assumes that parameters in ``new_params`` should inherit the
    param group of the corresponding parameter from ``old_params``. Thus, this
    function also assumes that ``old_params`` and ``new_params`` have the same length.

    Args:
        old_params (Iterator[torch.nn.parameter.Parameter]): Current parameters of the optimizer.
        new_params (Iterator[torch.nn.parameter.Parameter]): New parameters of the optimizer, given in the same order as
            ``old_params``. Must be the same length as ``old_params``.
        optimizers (torch.optim.Optimizer | Sequence[torch.optim.Optimizer]): One or more :class:`torch.optim.Optimizer` objects.

    Raises:
        NotImplementedError: If ``optimizers`` contains more than one optimizer.
        RuntimeError: If ``old_params`` and ``new_params`` have different lengths, or
            if a param from ``old_params`` cannot be found.
    """
    if len(ensure_tuple(optimizers)) > 1:
        raise NotImplementedError("Surgery with multiple optimizers is not yet supported.")

    opt = ensure_tuple(optimizers)[0]

    param_to_idxs_map = {}
    for group_idx, param_group in enumerate(opt.param_groups):
        param_list = param_group["params"]
        for param_idx, param in enumerate(param_list):
            param_to_idxs_map[param] = (group_idx, param_idx)

    for old_param, new_param in itertools.zip_longest(old_params, new_params):
        if old_params is None or new_params is None:
            raise RuntimeError("old_params and new_params have different lengths.")
        '''
        if not old_param in param_to_idxs_map:
            #import pdb; pdb.set_trace()
            raise RuntimeError(f"Parameter {old_param} is missing from the optimizer.")

        group_idx, param_idx = param_to_idxs_map[old_param]
        opt.param_groups[group_idx]["params"][param_idx] = new_param
        '''
=======
    param_group['params'] = new_param_list
>>>>>>> 17b7d5a2
<|MERGE_RESOLUTION|>--- conflicted
+++ resolved
@@ -372,54 +372,4 @@
     new_param_list = [p for p in param_group['params'] if not _tensor_in(p, removed_params)]
     new_param_list += list(added_params)
     log.info(f'adding {len(added_params)} new parameters to parameter group #{group_idx}')
-<<<<<<< HEAD
-    param_group['params'] = new_param_list
-
-
-def replace_params_in_optimizer(old_params: Iterable[torch.nn.parameter.Parameter],
-                                new_params: Iterable[torch.nn.parameter.Parameter],
-                                optimizers: Union[Optimizer, Sequence[Optimizer]]) -> None:
-    """Fully replaces an optimizer's parameters.
-
-    This differs from :meth:`update_params_in_optimizer` in that this method is capable
-    of replacing parameters spanning multiple param groups. To accomplish this,
-    this function assumes that parameters in ``new_params`` should inherit the
-    param group of the corresponding parameter from ``old_params``. Thus, this
-    function also assumes that ``old_params`` and ``new_params`` have the same length.
-
-    Args:
-        old_params (Iterator[torch.nn.parameter.Parameter]): Current parameters of the optimizer.
-        new_params (Iterator[torch.nn.parameter.Parameter]): New parameters of the optimizer, given in the same order as
-            ``old_params``. Must be the same length as ``old_params``.
-        optimizers (torch.optim.Optimizer | Sequence[torch.optim.Optimizer]): One or more :class:`torch.optim.Optimizer` objects.
-
-    Raises:
-        NotImplementedError: If ``optimizers`` contains more than one optimizer.
-        RuntimeError: If ``old_params`` and ``new_params`` have different lengths, or
-            if a param from ``old_params`` cannot be found.
-    """
-    if len(ensure_tuple(optimizers)) > 1:
-        raise NotImplementedError("Surgery with multiple optimizers is not yet supported.")
-
-    opt = ensure_tuple(optimizers)[0]
-
-    param_to_idxs_map = {}
-    for group_idx, param_group in enumerate(opt.param_groups):
-        param_list = param_group["params"]
-        for param_idx, param in enumerate(param_list):
-            param_to_idxs_map[param] = (group_idx, param_idx)
-
-    for old_param, new_param in itertools.zip_longest(old_params, new_params):
-        if old_params is None or new_params is None:
-            raise RuntimeError("old_params and new_params have different lengths.")
-        '''
-        if not old_param in param_to_idxs_map:
-            #import pdb; pdb.set_trace()
-            raise RuntimeError(f"Parameter {old_param} is missing from the optimizer.")
-
-        group_idx, param_idx = param_to_idxs_map[old_param]
-        opt.param_groups[group_idx]["params"][param_idx] = new_param
-        '''
-=======
-    param_group['params'] = new_param_list
->>>>>>> 17b7d5a2
+    param_group['params'] = new_param_list